# -*- coding: utf-8 -*-

"""Template model."""


#------------------------------------------------------------------------------
# Imports
#------------------------------------------------------------------------------

import logging
import os
import os.path as op
from operator import itemgetter
from pathlib import Path
import shutil

import numpy as np
# from numpy.lib.format import open_memmap
import scipy.io as sio
# from tqdm import tqdm

from .array import _index_of, _spikes_in_clusters, _spikes_per_cluster, SpikeSelector
from .traces import (
    get_ephys_reader, RandomEphysReader, extract_waveforms,
    get_spike_waveforms, export_waveforms)
from phylib.utils import Bunch
from phylib.utils._misc import _write_tsv_simple, read_tsv, read_python
from phylib.utils.geometry import linear_positions

logger = logging.getLogger(__name__)


#------------------------------------------------------------------------------
# Utility functions
#------------------------------------------------------------------------------

def read_array(path, mmap_mode=None):
    """Read a binary array in npy or mat format, avoiding nan and inf values."""
    path = Path(path)
    arr_name = path.name
    ext = path.suffix
    if ext == '.mat':  # pragma: no cover
        out = sio.loadmat(path)[arr_name]
    elif ext == '.npy':
        out = np.load(path, mmap_mode=mmap_mode)
    # Filter out nan and inf values.
    # NOTE: do not check for nan/inf values on mmap arrays.
    # TODO: virtual memmap array where the replacement is done on-the-fly when reading the array.
    if mmap_mode is None:
        for w in ('nan', 'inf'):
            errors = getattr(np, 'is' + w)(out)
            if np.any(errors):
                n = np.sum(errors)
                n_tot = errors.size
                logger.warning("%d/%d values are %s in %s, replacing by zero.", n, n_tot, w, path)
                out[errors] = 0
    return out


def write_array(name, arr):
    """Save an array to a binary file."""
    np.save(name, arr)


def from_sparse(data, cols, channel_ids):
    """Convert a sparse structure into a dense one.

    Parameters
    ----------

    data : array-like
        A (n_spikes, n_channels_loc, ...) array with the data.
    cols : array-like
        A (n_spikes, n_channels_loc) array with the channel indices of
        every row in data.
    channel_ids : array-like
        List of requested channel ids (columns).

    """
    # The axis in the data that contains the channels.
    if len(channel_ids) != len(np.unique(channel_ids)):
        raise NotImplementedError("Multiple identical requested channels "
                                  "in from_sparse().")
    channel_axis = 1
    shape = list(data.shape)
    assert data.ndim >= 2
    assert cols.ndim == 2
    assert data.shape[:2] == cols.shape
    n_spikes, n_channels_loc = shape[:2]
    # NOTE: we ensure here that `col` contains integers.
    c = cols.flatten().astype(np.int32)
    # Remove columns that do not belong to the specified channels.
    c[~np.in1d(c, channel_ids)] = -1
    assert np.all(np.in1d(c, np.r_[channel_ids, -1]))
    # Convert column indices to relative indices given the specified
    # channel_ids.
    cols_loc = _index_of(c, np.r_[channel_ids, -1]).reshape(cols.shape)
    assert cols_loc.shape == (n_spikes, n_channels_loc)
    n_channels = len(channel_ids)
    # Shape of the output array.
    out_shape = shape
    # The channel dimension contains the number of requested channels.
    # The last column contains irrelevant values.
    out_shape[channel_axis] = n_channels + 1
    out = np.zeros(out_shape, dtype=data.dtype)
    x = np.tile(np.arange(n_spikes)[:, np.newaxis],
                (1, n_channels_loc))
    assert x.shape == cols_loc.shape == data.shape[:2]
    out[x, cols_loc, ...] = data
    # Remove the last column with values outside the specified
    # channels.
    out = out[:, :-1, ...]
    return out


def load_metadata(filename):
    """Load cluster metadata from a TSV file.

    Return {field_name: dictionary cluster_id => value}.

    """
    data = read_tsv(filename)
    if not data:  # pragma: no cover
        return {}
    out = {}
    for d in data:
        if 'cluster_id' in d:
            cluster_id = d['cluster_id']
            for field, value in d.items():
                if field != 'cluster_id':
                    if field not in out:
                        out[field] = {}
                    out[field][cluster_id] = value
    return out


def save_metadata(filename, field_name, metadata):
    """Save metadata in a CSV file."""
    return _write_tsv_simple(filename, field_name, metadata)


#------------------------------------------------------------------------------
# Channel util functions
#------------------------------------------------------------------------------

def _all_positions_distinct(positions):
    """Return whether all positions are distinct."""
    return len(set(tuple(row) for row in positions)) == len(positions)


def get_closest_channels(channel_positions, channel_index, n=None):
    """Get the channels closest to a given channel on the probe."""
    x = channel_positions[:, 0]
    y = channel_positions[:, 1]
    x0, y0 = channel_positions[channel_index]
    d = (x - x0) ** 2 + (y - y0) ** 2
    out = np.argsort(d)
    if n:
        out = out[:n]
    assert out[0] == channel_index
    return out


#------------------------------------------------------------------------------
# PC computation
#------------------------------------------------------------------------------

def _compute_pcs(x, npcs):
    """Compute the PCs of an array x, where each row is an observation.
    x can be a 2D or 3D array. In the latter case, the PCs are computed
    and concatenated iteratively along the last axis."""

    # Ensure x is a 3D array.
    assert x.ndim == 3
    # Ensure double precision
    x = x.astype(np.float64)

    nspikes, nsamples, nchannels = x.shape

    cov_reg = np.eye(nsamples)
    assert cov_reg.shape == (nsamples, nsamples)

    pcs_list = []
    # Loop over channels
    for channel in range(nchannels):
        x_channel = x[:, :, channel]
        # Compute cov matrix for the channel
        assert x_channel.ndim == 2
        # Don't compute the cov matrix if there are no unmasked spikes
        # on that channel.
        alpha = 1. / nspikes
        if x_channel.shape[0] <= 1:
            cov = alpha * cov_reg
        else:
            cov_channel = np.cov(x_channel, rowvar=0)
            assert cov_channel.shape == (nsamples, nsamples)
            cov = alpha * cov_reg + cov_channel
        # Compute the eigenelements
        vals, vecs = np.linalg.eigh(cov)
        pcs = vecs.T.astype(np.float32)[np.argsort(vals)[::-1]]
        # Take the first npcs components.
        pcs_list.append(pcs[:npcs, ...])
    # Return the concatenation of the PCs on all channels, along the 3d axis,
    # except if there is only one element in the 3d axis. In this case
    # we convert to a 2D array.
    pcs = np.dstack(pcs_list)
    assert pcs.ndim == 3
    return pcs


def _project_pcs(x, pcs):
    """Project data points onto principal components.
    Arguments:
      * x: a 2D array.
      * pcs: the PCs as returned by `compute_pcs`.
    """
    assert x.ndim == 3
    assert pcs.ndim == 3
    features = []
    # for i, waveform in enumerate(x):
    #     assert waveform.ndim == 2
    #     # pcs.shape is (3, n_samples, n_channels)
    #     # waveform.shape is (n_samples, n_channels)
    #     features.append(np.einsum('ijk,jk->ki', pcs, waveform))
    features = np.einsum('ijk,ljk->lki', pcs, x)
    # features = np.stack(features, axis=0)
    assert features.ndim == 3
    return features


def compute_features(waveforms):
    assert waveforms.ndim == 3
    nspk, nsmp, nc = waveforms.shape
    pcs = _compute_pcs(waveforms, 3)
    assert pcs.ndim == 3
    features = _project_pcs(waveforms, pcs)
    assert features.ndim == 3
    assert features.shape == (nspk, nc, 3)
    return features


<<<<<<< HEAD
#-----------------------------------------------------------------------------
=======
#------------------------------------------------------------------------------
>>>>>>> 3e4dfb9b
# I/O util functions
#------------------------------------------------------------------------------

def _find_first_existing_path(*paths, multiple_ok=True):
    out = []
    for path in paths:
        path = Path(path)
        if path.exists():
            out.append(path)
    if len(out) >= 2 and not multiple_ok:  # pragma: no cover
        raise IOError("Multiple conflicting files exist: %s." % ', '.join((out, path)))
    elif len(out) >= 1:
        return out[0]
    else:
        return None


def _close_memmap(name, obj):
    """Close a memmap array or a list of memmap arrays."""
    if isinstance(obj, np.memmap):
        logger.debug("Close memmap array %s.", name)
        obj._mmap.close()
    elif getattr(obj, 'arrs', None) is not None:  # pragma: no cover
        # Support ConcatenatedArrays.
        # NOTE: no longer used since EphysTraces
        _close_memmap('%s.arrs' % name, obj.arrs)
    elif isinstance(obj, (list, tuple)):
        [_close_memmap('%s[]' % name, item) for item in obj]
    elif isinstance(obj, dict):
        [_close_memmap('%s.%s' % (name, n), item) for n, item in obj.items()]


#------------------------------------------------------------------------------
# Template model
#------------------------------------------------------------------------------

# Special spike_*.npy files that should not be considered as "spike attributes".
SKIP_SPIKE_ATTRS = ('clusters', 'templates', 'samples', 'times', 'times_reordered', 'amplitudes')


class TemplateModel(object):
    """Object holding all data of a KiloSort/phy dataset.

    Constructor
    -----------

    dir_path : str or Path
        Path to the dataset directory
    dat_path : str, Path, or list
        Path to the raw data files.
    dtype : NumPy dtype
        Data type of the raw data file
    offset : int
        Header offset of the binary file
    n_channels_dat : int
        Number of channels in the dat file
    sample_rate : float
        Sampling rate of the data file.

    """

    """Number of closest channels used for templates."""
    n_closest_channels = 12

    """Fraction of the peak amplitude required by the closest channels to be kept as best
    channels."""
    amplitude_threshold = 0

    def __init__(self, **kwargs):
        # Default empty values.
        self.dat_path = []
        self.sample_rate = None
        self.n_channels_dat = None

        self.__dict__.update(kwargs)

        # Set dir_path.
        self.dir_path = Path(self.dir_path).resolve()
        assert isinstance(self.dir_path, Path)
        assert self.dir_path.exists()

        # Set dat_path.
        if not self.dat_path:  # pragma: no cover
            self.dat_path = []
        elif not isinstance(self.dat_path, (list, tuple)):
            self.dat_path = [self.dat_path]
        assert isinstance(self.dat_path, (list, tuple))
        self.dat_path = [Path(_).resolve() for _ in self.dat_path]

        self.dtype = getattr(self, 'dtype', np.int16)
        if not self.sample_rate:  # pragma: no cover
            logger.warning("No sample rate was given! Defaulting to 1 Hz.")
        self.sample_rate = float(self.sample_rate or 1.)
        assert self.sample_rate > 0
        self.offset = getattr(self, 'offset', 0)

        self._load_data()

    #--------------------------------------------------------------------------
    # Internal loading methods
    #--------------------------------------------------------------------------

    def _load_data(self):
        """Load all data."""
        # Spikes
        self.spike_samples, self.spike_times = self._load_spike_samples()
        ns, = self.n_spikes, = self.spike_times.shape

        # Make sure the spike times are increasing.
        if not np.all(np.diff(self.spike_times) >= 0):
            raise ValueError("The spike times must be increasing.")

        # Spike amplitudes.
        self.amplitudes = self._load_amplitudes()
        if self.amplitudes is not None:
            assert self.amplitudes.shape == (ns,)

        # Spike templates.
        self.spike_templates = self._load_spike_templates()
        assert self.spike_templates.shape == (ns,)

        # Unique template ids.
        self.template_ids = np.unique(self.spike_templates)

        # Spike clusters.
        self.spike_clusters = self._load_spike_clusters()
        assert self.spike_clusters.shape == (ns,)

        # Unique cluster ids.
        self.cluster_ids = np.unique(self.spike_clusters)

        # Spike reordering.
        self.spike_times_reordered = self._load_spike_reorder()
        if self.spike_times_reordered is not None:
            assert self.spike_times_reordered.shape == (ns,)

        # Channels.
        self.channel_mapping = self._load_channel_map()
        self.n_channels = nc = self.channel_mapping.shape[0]
        if self.n_channels_dat:
            assert np.all(self.channel_mapping <= self.n_channels_dat - 1)

        # Channel positions.
        self.channel_positions = self._load_channel_positions()
        assert self.channel_positions.shape == (nc, 2)
        if not _all_positions_distinct(self.channel_positions):  # pragma: no cover
            logger.error(
                "Some channels are on the same position, please check the channel positions file.")
            self.channel_positions = linear_positions(nc)

        # Channel shanks.
        self.channel_shanks = self._load_channel_shanks()
        assert self.channel_shanks.shape == (nc,)

        # Channel probes.
        self.channel_probes = self._load_channel_probes()
        assert self.channel_probes.shape == (nc,)
        self.probes = np.unique(self.channel_probes)
        self.n_probes = len(self.probes)

        # Templates.
        self.sparse_templates = self._load_templates()
        if self.sparse_templates is not None:
            self.n_templates, self.n_samples_waveforms, self.n_channels_loc = \
                self.sparse_templates.data.shape
            if self.sparse_templates.cols is not None:
                assert self.sparse_templates.cols.shape == (self.n_templates, self.n_channels_loc)
        else:  # pragma: no cover
            self.n_templates = self.spike_templates.max() + 1
            self.n_samples_waveforms = 0
            self.n_channels_loc = 0

        # Spike waveforms (optional, otherwise fetched from raw data as needed).
        self.spike_waveforms = self._load_spike_waveforms()

        # Whitening.
        try:
            self.wm = self._load_wm()
        except IOError:
            logger.debug("Whitening matrix file not found.")
            self.wm = np.eye(nc)
        assert self.wm.shape == (nc, nc)
        try:
            self.wmi = self._load_wmi()
        except IOError:
            logger.debug("Whitening matrix inverse file not found, computing it.")
            self.wmi = self._compute_wmi(self.wm)
        assert self.wmi.shape == (nc, nc)

        # Similar templates.
        self.similar_templates = self._load_similar_templates()
        assert self.similar_templates.shape == (self.n_templates, self.n_templates)

        # Traces and duration.
        self.traces = self._load_traces(self.channel_mapping)
        if self.traces is not None:
            self.duration = self.traces.duration
        else:
            self.duration = self.spike_times[-1]
        if self.spike_times[-1] > self.duration:  # pragma: no cover
            logger.warning(
                "There are %d/%d spikes after the end of the recording.",
                np.sum(self.spike_times > self.duration), self.n_spikes)

        # Features.
        self.sparse_features = self._load_features()
        self.features = self.sparse_features.data if self.sparse_features else None
        if self.sparse_features is not None:
            self.n_features_per_channel = self.sparse_features.data.shape[2]

        # Template features.
        self.sparse_template_features = self._load_template_features()
        self.template_features = (
            self.sparse_template_features.data if self.sparse_template_features else None)

        # Spike attributes.
        self.spike_attributes = self._load_spike_attributes()

        # Metadata.
        self.metadata = self._load_metadata()

    def _find_path(self, *names, multiple_ok=True, mandatory=True):
        full_paths = list(l[0] for l in [list(self.dir_path.glob(name)) for name in names] if l)
        path = _find_first_existing_path(*full_paths, multiple_ok=multiple_ok)
        if mandatory and not path:
            raise IOError(
                "None of these files could be found in %s: %s." %
                (self.dir_path, ', '.join(names)))
        return path

    def _read_array(self, path, mmap_mode=None):
        if not path:
            raise IOError()
        return read_array(path, mmap_mode=mmap_mode).squeeze()

    def _write_array(self, path, arr):
        return write_array(path, arr)

    def _load_metadata(self):
        """Load cluster metadata from all CSV/TSV files in the data directory."""
        # Files to exclude.
        excluded_names = ('cluster_info',)
        # Get all CSV/TSV files in the directory.
        files = list(self.dir_path.glob('*.csv'))
        files.extend(self.dir_path.glob('*.tsv'))
        metadata = {}
        for filename in files:
            if filename.stem in excluded_names:
                continue
            logger.debug("Load `%s`.", filename.name)
            try:
                for field, data in load_metadata(filename).items():
                    metadata[field] = data
            except Exception as e:
                logger.warning("Error when reading %s: %s.", filename.name, str(e))
                continue
        return metadata

    #--------------------------------------------------------------------------
    # Specific loading methods
    #--------------------------------------------------------------------------

    def _load_spike_attributes(self):
        """Load all spike_*.npy files, called spike attributes."""
        files = list(self.dir_path.glob('spike_*.npy'))
        spike_attributes = Bunch()
        for filename in files:
            # The part after spike_***
            n = filename.stem[6:]
            # Skip known files.
            if n in SKIP_SPIKE_ATTRS:
                continue
            try:
                arr = self._read_array(filename)
                assert arr.shape[0] == self.n_spikes
                logger.debug("Load %s.", filename.name)
            except (IOError, AssertionError) as e:
                logger.warning("Unable to open %s: %s.", filename.name, e)
                continue
            spike_attributes[n] = arr
        return spike_attributes

    def _load_channel_map(self):
        path = self._find_path('channel_map.npy', 'channels.rawInd*.npy')
        out = self._read_array(path)
        out = np.atleast_1d(out)
        assert out.ndim == 1
        assert out.dtype in (np.uint32, np.int32, np.int64)
        return out

    def _load_channel_positions(self):
        path = self._find_path('channel_positions.npy', 'channels.localCoordinates*.npy')
        out = self._read_array(path)
        out = np.atleast_2d(out)
        assert out.ndim == 2
        return out

    def _load_channel_probes(self):
        try:
            path = self._find_path('channel_probe.npy', 'channels.probes*.npy')
            out = self._read_array(path)
            out = np.atleast_1d(out)
            assert out.ndim == 1
            return out
        except IOError:
            return np.zeros(self.n_channels, dtype=np.int32)

    def _load_channel_shanks(self):
        try:
            path = self._find_path('channel_shanks.npy', 'channels.shanks*.npy')
            out = self._read_array(path).reshape((-1,))
            assert out.ndim == 1
            return out
        except IOError:
            logger.debug("No channel shank file found.")
            return np.zeros(self.n_channels, dtype=np.int32)

    def _load_traces(self, channel_map=None):
        if not self.dat_path:
            if os.environ.get('PHY_VIRTUAL_RAW_DATA', None):  # pragma: no cover
                n_samples = int((self.spike_times[-1] + 1) * self.sample_rate)
                return RandomEphysReader(n_samples, len(channel_map), sample_rate=self.sample_rate)
            return
        n = self.n_channels_dat
        # self.dat_path could be any object accepted by get_ephys_reader().
        traces = get_ephys_reader(
            self.dat_path, n_channels_dat=n, dtype=self.dtype, offset=self.offset,
            sample_rate=self.sample_rate)
        if traces is not None:
            traces = traces[:, channel_map]  # lazy permutation on the channel axis
        return traces

    def _load_amplitudes(self):
        try:
            out = self._read_array(self._find_path('amplitudes.npy', 'spikes.amps*.npy'))
            assert out.ndim == 1
            return out
        except IOError:
            logger.debug("No amplitude file found.")
            return

    def _load_spike_templates(self):
        path = self._find_path('spike_templates.npy', 'spikes.templates*.npy')
        out = self._read_array(path)
        if out.dtype in (np.float32, np.float64):  # pragma: no cover
            out = out.astype(np.int32)
        uc = np.unique(out)
        if np.max(uc) - np.min(uc) + 1 != uc.size:
            logger.warning(
                "Unreferenced clusters found in templates (generally not a problem)")
        assert out.dtype in (np.uint32, np.int32, np.int64)
        assert out.ndim == 1
        return out

    def _load_spike_clusters(self):
        path = self._find_path(
            'spike_clusters.npy', 'spikes.clusters*.npy', multiple_ok=False, mandatory=False)
        if path is None:
            # Create spike_clusters file if it doesn't exist.
            tmp_path = self._find_path('spike_templates.npy', 'spikes.clusters*.npy')
            path = self.dir_path / 'spike_clusters.npy'
            logger.debug("Copying from %s to %s.", tmp_path, path)
            shutil.copy(tmp_path, path)
        assert path.exists()
        logger.debug("Loading spike clusters.")
        # NOTE: we make a copy in memory so that we can update this array
        # during manual clustering.
        out = self._read_array(path).astype(np.int32)
        uc = np.unique(out)
        if np.max(uc) - np.min(uc) + 1 != uc.size:
            logger.warning(
                "Unreferenced clusters found in spike_clusters (generally not a problem)")
        assert out.ndim == 1
        return out

    def _load_spike_reorder(self):
        """Load spike_times_reordered.npy, a 1D array with alternative spike times, in number of
        samples (not in seconds)."""
        path = self.dir_path / 'spike_times_reordered.npy'
        if path.exists():
            logger.debug("Loading spike times reordered.")
            samples = self._read_array(path).squeeze()
            times = samples / self.sample_rate
            assert times.shape == (self.n_spikes,)
            return times

    def _load_spike_samples(self):
        # WARNING: "spike_times.npy" is in units of samples. Need to
        # divide by the sampling rate to get spike times in seconds.
        path = self.dir_path / 'spike_times.npy'
        if path.exists():
            # WARNING: spikes_times.npy is in samples !
            samples = self._read_array(path)
            times = samples / self.sample_rate
        else:
            # WARNING: spikes.times.npy is in seconds, not samples !
            times_path = self._find_path('spikes.times*.npy', mandatory=False)
            times = self._read_array(times_path)
            samples_path = self._find_path('spikes.samples*.npy', mandatory=False)
            if samples_path:
                samples = self._read_array(samples_path)
            else:
                logger.info("Loading spikes.times.npy in seconds, converting to samples.")
                samples = np.round(times * self.sample_rate).astype(np.uint64)
        assert samples.ndim == times.ndim == 1
        return samples, times

    def _load_spike_waveforms(self):  # pragma: no cover
        path = self.dir_path / '_phy_spikes_subset.waveforms.npy'
        path_channels = self.dir_path / '_phy_spikes_subset.channels.npy'
        path_spikes = self.dir_path / '_phy_spikes_subset.spikes.npy'
        if not path.exists() or not path_channels.exists() or not path_spikes.exists():
            logger.warning(
                "Skipping spike waveforms that do not exist, they will be extracted "
                "on the fly from the raw data as needed.")
            return
        logger.debug("Loading spikes subset waveforms to avoid fetching waveforms from raw data.")
        try:
            return Bunch(
                waveforms=self._read_array(path, mmap_mode='r'),
                spike_channels=self._read_array(path_channels),
                spike_ids=self._read_array(path_spikes),
            )
        except Exception as e:
            logger.warning("Could not load spike waveforms: %s.", e)
            return

    def _load_similar_templates(self):
        try:
            out = self._read_array(self._find_path('similar_templates.npy'))
            out = np.atleast_2d(out)
            assert out.ndim == 2
            return out
        except IOError:
            return np.zeros((self.n_templates, self.n_templates))

    def _load_templates(self):
        logger.debug("Loading templates.")

        # Sparse structure: regular array with col indices.
        try:
            path = self._find_path(
                'templates.npy', 'templates.waveforms.npy', 'templates.waveforms.*.npy')
            data = self._read_array(path, mmap_mode='r+')
            data = np.atleast_3d(data)
            assert data.ndim == 3
            assert data.dtype in (np.float32, np.float64)
            # WARNING: this will load the full array in memory, might cause memory problems
            empty_templates = np.all(np.all(np.isnan(data), axis=1), axis=1)
            data[empty_templates, ...] = 0
            n_templates, n_samples, n_channels_loc = data.shape
        except IOError:
            return

        try:
            # WARNING: KS2 saves templates_ind.npy (with an s), and note template_ind.npy,
            # so that file is not taken into account here.
            # That means templates.npy is considered as a dense array.
            # Proper fix would be to save templates.npy as a true sparse array, with proper
            # template_ind.npy (without an s).
            path = self._find_path('template_ind.npy', 'templates.waveformsChannels*.npy')
            cols = self._read_array(path)
            if cols.ndim != 2:  # pragma: no cover
                cols = np.atleast_2d(cols).T
            assert cols.ndim == 2
            logger.debug("Templates are sparse.")

            assert cols.shape == (n_templates, n_channels_loc)
        except IOError:
            logger.debug("Templates are dense.")
            cols = None

        return Bunch(data=data, cols=cols)

    def _load_wm(self):
        logger.debug("Loading the whitening matrix.")
        out = self._read_array(self._find_path('whitening_mat.npy'))
        out = np.atleast_2d(out)
        assert out.ndim == 2
        return out

    def _load_wmi(self):  # pragma: no cover
        logger.debug("Loading the inverse of the whitening matrix.")
        out = self._read_array(self._find_path('whitening_mat_inv.npy'))
        out = np.atleast_2d(out)
        assert out.ndim == 2
        return out

    def _compute_wmi(self, wm):
        logger.debug("Inversing the whitening matrix %s.", wm.shape)
        try:
            wmi = np.linalg.inv(wm)
        except np.linalg.LinAlgError as e:  # pragma: no cover
            raise ValueError(
                "Error when inverting the whitening matrix: %s.", e)
        self._write_array(self.dir_path / 'whitening_mat_inv.npy', wmi)
        return wmi

    def _unwhiten(self, x, channel_ids=None):
        mat = self.wmi
        if channel_ids is not None:
            mat = mat[np.ix_(channel_ids, channel_ids)]
            assert mat.shape == (len(channel_ids),) * 2
        assert x.shape[1] == mat.shape[0]
        out = np.dot(x, mat) * getattr(self, 'template_scaling', 1.0)
        return np.ascontiguousarray(out)

    def _load_features(self):

        # Sparse structure: regular array with row and col indices.
        try:
            logger.debug("Loading features.")
            data = self._read_array(
                self._find_path('pc_features.npy'), mmap_mode='r')
            if data.ndim == 2:  # pragma: no cover
                # Deal with npcs = 1.
                data = data.reshape(data.shape + (1,))
            assert data.ndim == 3
            assert data.dtype in (np.float32, np.float64)
            data = data.transpose((0, 2, 1))
            n_spikes, n_channels_loc, n_pcs = data.shape
        except IOError:
            return

        try:
            cols = self._read_array(self._find_path('pc_feature_ind.npy'), mmap_mode='r')
            logger.debug("Features are sparse.")
            if cols.ndim == 1:  # pragma: no cover
                # Deal with npcs = 1.
                cols = cols.reshape(cols.shape + (1,))
            assert cols.ndim == 2
            assert cols.shape == (self.n_templates, n_channels_loc)
        except IOError:
            logger.debug("Features are dense.")
            cols = None

        try:
            rows = self._read_array(self._find_path('pc_feature_spike_ids.npy'))
            assert rows.shape == (n_spikes,)
        except IOError:
            rows = None

        return Bunch(data=data, cols=cols, rows=rows)

    def _load_template_features(self):

        # Sparse structure: regular array with row and col indices.
        try:
            logger.debug("Loading template features.")
            data = self._read_array(self._find_path('template_features.npy'), mmap_mode='r')
            assert data.dtype in (np.float32, np.float64)
            assert data.ndim == 2
            n_spikes, n_channels_loc = data.shape
        except IOError:
            return

        try:
            cols = self._read_array(self._find_path('template_feature_ind.npy'))
            logger.debug("Template features are sparse.")
            assert cols.shape == (self.n_templates, n_channels_loc)
        except IOError:
            cols = None
            logger.debug("Template features are dense.")

        try:
            rows = self._read_array(self._find_path('template_feature_spike_ids.npy'))
            assert rows.shape == (n_spikes,)
        except IOError:
            rows = None

        return Bunch(data=data, cols=cols, rows=rows)

    #--------------------------------------------------------------------------
    # Internal data access methods
    #--------------------------------------------------------------------------

    def _find_best_channels(self, template, amplitude_threshold=None):
        """Find the best channels for a given template."""
        # Compute the template amplitude on each channel.
        assert template.ndim == 2  # shape: (n_samples, n_channels)
        amplitude = template.max(axis=0) - template.min(axis=0)
        assert not np.all(np.isnan(amplitude)), "Template is all NaN!"
        assert amplitude.ndim == 1  # shape: (n_channels,)
        # Find the peak channel.
        best_channel = np.argmax(amplitude)
        max_amp = amplitude[best_channel]
        # Find the channels X% peak.
        amplitude_threshold = (
            amplitude_threshold if amplitude_threshold is not None else self.amplitude_threshold)
        peak_channels = np.nonzero(amplitude >= amplitude_threshold * max_amp)[0]
        # Find N closest channels.
        close_channels = get_closest_channels(
            self.channel_positions, best_channel, self.n_closest_channels)
        assert best_channel in close_channels
        # Restrict to the channels belonging to the best channel's shank.
        if self.channel_shanks is not None:
            shank = self.channel_shanks[best_channel]  # shank of best channel
            channels_on_shank = np.nonzero(self.channel_shanks == shank)[0]
            close_channels = np.intersect1d(close_channels, channels_on_shank)
        # Keep the intersection.
        channel_ids = np.intersect1d(peak_channels, close_channels)
        # Order the channels by decreasing amplitude.
        order = np.argsort(amplitude[channel_ids])[::-1]
        channel_ids = channel_ids[order]
        amplitude = amplitude[order]
        assert best_channel in channel_ids
        assert amplitude.shape == (len(channel_ids),)
        return channel_ids, amplitude, best_channel

    def _template_n_channels(self, template_id, n_channels):
        """Return the n best channels for a given template, filling with -1s if there isn't
        enough best channels for that template."""
        assert n_channels > 0
        if template_id not in self.template_ids:
            return [-1] * n_channels
        template = self.get_template(template_id)
        channel_ids = list(template.channel_ids[:n_channels])
        if len(channel_ids) < n_channels:
            channel_ids += [-1] * (n_channels - len(channel_ids))
        return channel_ids

    def _get_template_dense(self, template_id, channel_ids=None, amplitude_threshold=None):
        """Return data for one template."""
        if not self.sparse_templates:
            return
        template_w = self.sparse_templates.data[template_id, ...]
        template = self._unwhiten(template_w).astype(np.float32)
        assert template.ndim == 2
        channel_ids_, amplitude, best_channel = self._find_best_channels(
            template, amplitude_threshold=amplitude_threshold)
        channel_ids = channel_ids if channel_ids is not None else channel_ids_
        template = template[:, channel_ids]
        assert template.ndim == 2
        assert template.shape[1] == channel_ids.shape[0]
        return Bunch(
            template=template,
            amplitude=amplitude,
            best_channel=best_channel,
            channel_ids=channel_ids,
        )

    def _get_template_sparse(self, template_id):
        data, cols = self.sparse_templates.data, self.sparse_templates.cols
        assert cols is not None
        template_w, channel_ids = data[template_id], cols[template_id]

        # KS2 HACK: dense templates may have been saved as sparse arrays (with all channels),
        # we need to remove channels with no signal.

        # template_w is (n_samples, n_channels)
        template_max = np.abs(template_w).max(axis=0)  # n_channels
        has_signal = template_max > template_max.max() * 1e-6
        channel_ids = channel_ids[has_signal]
        template_w = template_w[:, has_signal]

        # Remove unused channels = -1.
        used = channel_ids != -1
        template_w = template_w[:, used]
        channel_ids = channel_ids[used]
        channel_ids = channel_ids.astype(np.uint32)

        # Unwhiten.
        template = self._unwhiten(template_w, channel_ids=channel_ids)
        template = template.astype(np.float32)
        assert template.ndim == 2
        assert template.shape[1] == len(channel_ids)
        # Compute the amplitude and the channel with max amplitude.
        amplitude = template.max(axis=0) - template.min(axis=0)
        best_channel = channel_ids[np.argmax(amplitude)]
        # NOTE: it is expected that the channel_ids are reordered by decreasing amplitude.
        # To each column of the template array corresponds the channel id given by channel_ids.
        channels_reordered = np.argsort(amplitude)[::-1]
        out = Bunch(
            template=template[..., channels_reordered],
            amplitude=amplitude,
            best_channel=best_channel,
            channel_ids=channel_ids[channels_reordered],
        )
        return out

    #--------------------------------------------------------------------------
    # Data access methods
    #--------------------------------------------------------------------------

    def get_template(self, template_id, channel_ids=None, amplitude_threshold=None):
        """Get data about a template."""
        if self.sparse_templates and self.sparse_templates.cols is not None:
            return self._get_template_sparse(template_id)
        else:
            return self._get_template_dense(
                template_id, channel_ids=channel_ids, amplitude_threshold=amplitude_threshold)

    def get_waveforms(self, spike_ids, channel_ids=None):
        """Return spike waveforms on specified channels."""
        if self.traces is None and self.spike_waveforms is None:
            return
        # Create the output array.
        nsw = self.n_samples_waveforms
        channel_ids = np.arange(self.n_channels) if channel_ids is None else channel_ids

        if self.spike_waveforms is not None:
            # Load from precomputed spikes.
            return get_spike_waveforms(
                spike_ids, channel_ids, spike_waveforms=self.spike_waveforms,
                n_samples_waveforms=nsw)
        else:
            # Or load directly from raw data (slower).
            spike_samples = self.spike_samples[spike_ids]
            return extract_waveforms(
                self.traces, spike_samples, channel_ids, n_samples_waveforms=nsw)

    def get_features(self, spike_ids, channel_ids):
        """Return sparse features for given spikes."""
        sf = self.sparse_features
        if sf is None and self.spike_waveforms is not None:
            ns = len(spike_ids)
            nc = len(channel_ids)
            n_pcs = 3
            features = np.zeros((ns, nc, n_pcs), dtype=np.float32)
            spike_ids_exist = np.intersect1d(spike_ids, self.spike_waveforms.spike_ids)
            # Compute PCs from the waveforms for the spikes that are in spike_waveforms.spike_ids.
            waveforms = self.get_waveforms(spike_ids_exist, channel_ids)
            features_existing = compute_features(waveforms)
            assert features.shape[1:] == (nc, n_pcs)
            # Now we need to integrate the computed features into the output array, knowing
            # that some spikes may be missing if there were requested here in spike_ids, but
            # were absent in spike_waveforms.spike_ids.
            ind = _index_of(spike_ids_exist, spike_ids)
            features[ind, ...] = features_existing
            return features
        elif sf is None:
            return
        _, n_channels_loc, n_pcs = sf.data.shape
        ns = len(spike_ids)
        nc = len(channel_ids)

        # Initialize the output array.
        features = np.empty((ns, n_channels_loc, n_pcs))
        features[:] = np.nan

        if sf.rows is not None:
            s = np.intersect1d(spike_ids, sf.rows)
            # Relative indices of the spikes in the self.features_spike_ids
            # array, necessary to load features from all_features which only
            # contains the subset of the spikes.
            rows = _index_of(s, sf.rows)
            # Relative indices of the non-null rows in the output features
            # array.
            rows_out = _index_of(s, spike_ids)
        else:
            rows = spike_ids
            rows_out = slice(None, None, None)
        features[rows_out, ...] = sf.data[rows]

        if sf.cols is not None:
            assert sf.cols.shape[1] == n_channels_loc
            cols = sf.cols[self.spike_templates[spike_ids]]
        else:
            cols = np.tile(np.arange(n_channels_loc), (ns, 1))
        features = from_sparse(features, cols, channel_ids)

        assert features.shape == (ns, nc, n_pcs)
        return features

    def get_template_features(self, spike_ids):
        """Return sparse template features for given spikes."""
        tf = self.sparse_template_features
        if tf is None:
            return
        _, n_templates_loc = tf.data.shape
        ns = len(spike_ids)

        if tf.rows is not None:
            spike_ids = np.intersect1d(spike_ids, tf.rows)
            # Relative indices of the spikes in the self.features_spike_ids
            # array, necessary to load features from all_features which only
            # contains the subset of the spikes.
            rows = _index_of(spike_ids, tf.rows)
        else:
            rows = spike_ids
        template_features = tf.data[rows]

        if tf.cols is not None:
            assert tf.cols.shape[1] == n_templates_loc
            cols = tf.cols[self.spike_templates[spike_ids]]
        else:
            cols = np.tile(np.arange(n_templates_loc), (len(spike_ids), 1))
        template_features = from_sparse(template_features, cols, np.arange(self.n_templates))

        assert template_features.shape[0] == ns
        return template_features

    def get_depths(self):
        """Compute spike depths based on spike pc features and probe depths."""
        # compute the depth as the weighted sum of coordinates
        # if PC features are provided, compute the depth as the weighted sum of coordinates
        nbatch = 50000
        c = 0
<<<<<<< HEAD
        spikes_depths = np.zeros_like(self.spike_times) * np.nan
        nspi = spikes_depths.shape[0]
=======
        spike_depths = np.zeros_like(self.spike_times)
        nspi = spike_depths.shape[0]
>>>>>>> 3e4dfb9b
        if self.sparse_features is None or self.sparse_features.data.shape[0] != self.n_spikes:
            return None
        while True:
            ispi = np.arange(c, min(c + nbatch, nspi))
            # take only first component
            features = self.sparse_features.data[ispi, :, 0]
            features = np.maximum(features, 0) ** 2  # takes only positive values into account
            ichannels = self.sparse_features.cols[self.spike_clusters[ispi]].astype(np.uint32)
            ypos = self.channel_positions[ichannels, 1]
            with np.errstate(divide='ignore'):
                spikes_depths[ispi] = (np.sum(np.transpose(ypos * features) /
                                              np.sum(features, axis=1), axis=0))
            c += nbatch
            if c >= nspi:
                break
        return spikes_depths

    def get_amplitudes_true(self, sample2unit=1.):
        """Convert spike amplitude values to input amplitudes units
         via scaling by unwhitened template waveform.
         :param sample2unit float: factor to convert the raw data to a physical unit (defaults 1.)
         :returns: spike_amplitudes_volts: np.array [nspikes] spike amplitudes in raw data units
         :returns: templates_volts: np.array[ntemplates, nsamples, nchannels]: templates
         in raw data units
         :returns: template_amps_volts: np.array[ntemplates]: average templates amplitudes
          in raw data units
         To scale the template for template matching,
         raw_data_volts = templates_volts * spike_amplitudes_volts / template_amps_volts
         """
        # spike_amp = ks2_spike_amps * maxmin(inv_whitening(ks2_template_amps))
        # to rescale the template,

        # unwhiten template waveforms on their channels of max amplitude
        if self.sparse_templates.cols:
            raise NotImplementedError
        # apply the inverse whitening matrix to the template
        templates_wfs = np.zeros_like(self.sparse_templates.data)  # nt, ns, nc
        for n in np.arange(self.n_templates):
            templates_wfs[n, :, :] = np.matmul(self.sparse_templates.data[n, :, :], self.wmi)

        # The amplitude on each channel is the positive peak minus the negative
        templates_ch_amps = np.max(templates_wfs, axis=1) - np.min(templates_wfs, axis=1)

        # The template arbitrary unit amplitude is the amplitude of its largest channel
        # (but see below for true tempAmps)
        templates_amps_au = np.max(templates_ch_amps, axis=1)
        spike_amps = templates_amps_au[self.spike_templates] * self.amplitudes

        with np.errstate(divide='ignore'):
            # take the average spike amplitude per template
            templates_amps_v = (np.bincount(self.spike_templates, weights=spike_amps) /
                                np.bincount(self.spike_templates))
            # scale back the template according to the spikes units
            templates_physical_unit = templates_wfs * (templates_amps_v / templates_amps_au
                                                       )[:, np.newaxis, np.newaxis]

        return (spike_amps * sample2unit,
                templates_physical_unit * sample2unit,
                templates_amps_v * sample2unit)

    #--------------------------------------------------------------------------
    # Internal helper methods for public high-level methods
    #--------------------------------------------------------------------------

    def _get_template_from_spikes(self, spike_ids):
        """Get the main template from a set of spikes."""
        # We get the original template ids for the spikes.
        st = self.spike_templates[spike_ids]
        # We find the template with the largest number of spikes from the spike selection.
        template_ids, counts = np.unique(st, return_counts=True)
        ind = np.argmax(counts)
        template_id = template_ids[ind]
        # We load the template.
        template = self.get_template(template_id)
        # We return the template.
        return template

    #--------------------------------------------------------------------------
    # Public high-level methods
    #--------------------------------------------------------------------------

    def describe(self):
        """Display basic information about the dataset."""
        def _print(name, value):
            print("{0: <24}{1}".format(name, value))

        _print('Data files', ', '.join(map(str, self.dat_path)))
        _print('Directory', self.dir_path)
        _print('Duration', '{:.1f}s'.format(self.duration))
        _print('Sample rate', '{:.1f} kHz'.format(self.sample_rate / 1000.))
        _print('Data type', self.dtype)
        _print('# of channels', self.n_channels)
        _print('# of channels (raw)', self.n_channels_dat)
        _print('# of templates', self.n_templates)
        _print('# of spikes', "{:,}".format(self.n_spikes))

    def get_template_counts(self, cluster_id):
        """Return a histogram of the number of spikes in each template for a given cluster."""
        spike_ids = self.get_cluster_spikes(cluster_id)
        st = self.spike_templates[spike_ids]
        return np.bincount(st, minlength=self.n_templates)

    def get_template_spikes(self, template_id):
        """Return the spike ids that belong to a given template."""
        return _spikes_in_clusters(self.spike_templates, [template_id])

    def get_cluster_spikes(self, cluster_id):
        """Return the spike ids that belong to a given template."""
        return _spikes_in_clusters(self.spike_clusters, [cluster_id])

    def get_template_channels(self, template_id):
        """Return the most relevant channels of a template."""
        template = self.get_template(template_id)
        return template.channel_ids

    def get_cluster_channels(self, cluster_id):
        """Return the most relevant channels of a cluster."""
        spike_ids = self.get_cluster_spikes(cluster_id)
        return self._get_template_from_spikes(spike_ids).channel_ids

    def get_template_waveforms(self, template_id):
        """Return the waveforms of a template on the most relevant channels."""
        template = self.get_template(template_id)
        return template.template if template else None

    def get_cluster_mean_waveforms(self, cluster_id):
        """Return the mean template waveforms of a cluster, as a weighted average of the
        template waveforms from which the cluster originates from."""
        count = self.get_template_counts(cluster_id)
        best_template = np.argmax(count)
        template_ids = np.nonzero(count)[0]
        count = count[template_ids]
        # Get local channels of the best template for the given cluster.
        template = self.get_template(best_template)
        channel_ids = template.channel_ids
        # Get all templates from which this cluster stems from.
        templates = [self.get_template(template_id) for template_id in template_ids]
        # Construct the waveforms array.
        ns = self.n_samples_waveforms
        data = np.zeros((len(template_ids), ns, self.n_channels))
        for i, b in enumerate(templates):
            data[i][:, b.channel_ids] = b.template
        waveforms = data[..., channel_ids]
        assert waveforms.shape == (len(template_ids), ns, len(channel_ids))
        mean_waveforms = np.average(waveforms, axis=0, weights=count)
        assert mean_waveforms.shape == (ns, len(channel_ids))
        return Bunch(mean_waveforms=mean_waveforms, channel_ids=channel_ids)

    def get_template_spike_waveforms(self, template_id):
        """Return all spike waveforms of a template, on the most relevant channels."""
        spike_ids = self.get_template_spikes(template_id)
        channel_ids = self.get_template_channels(template_id)
        return self.get_waveforms(spike_ids, channel_ids)

    def get_cluster_spike_waveforms(self, cluster_id):
        """Return all spike waveforms of a cluster, on the most relevant channels."""
        spike_ids = self.get_cluster_spikes(cluster_id)
        channel_ids = self.get_cluster_channels(cluster_id)
        return self.get_waveforms(spike_ids, channel_ids)

    @property
    def templates_channels(self):
        """Returns a vector of peak channels for all templates"""
        tmp = self.sparse_templates.data
        n_templates, n_samples, n_channels = tmp.shape
        if self.sparse_templates.cols is None:
            template_peak_channels = np.argmax(tmp.max(axis=1) - tmp.min(axis=1), axis=1)
        else:
            # when the templates are sparse, the first channel is the highest amplitude channel
            template_peak_channels = self.sparse_templates.cols[:, 0]
        assert template_peak_channels.shape == (n_templates,)
        return template_peak_channels

    @property
    def templates_probes(self):
        """Returns a vector of probe index for all templates"""
        return self.channel_probes[self.templates_channels]

    @property
    def templates_amplitudes(self):
        """Returns the average amplitude per cluster"""
        tid = np.unique(self.spike_templates)
        n = np.bincount(self.spike_templates)[tid]
        a = np.bincount(self.spike_templates, weights=self.amplitudes)[tid]
        n[np.isnan(n)] = 1
        return a / n

    @property
    def templates_waveforms_durations(self):
        """Returns a vector of waveform durations (ms) for all templates"""
        tmp = self.sparse_templates.data
        n_templates, n_samples, n_channels = tmp.shape
        # Compute the peak channels for each template.
        template_peak_channels = np.argmax(tmp.max(axis=1) - tmp.min(axis=1), axis=1)
        durations = tmp.argmax(axis=1) - tmp.argmin(axis=1)
        ind = np.ravel_multi_index((np.arange(0, n_templates), template_peak_channels),
                                   (n_templates, n_channels), mode='raise', order='C')
        return durations.flatten()[ind].astype(np.float64) / self.sample_rate * 1e3

    #--------------------------------------------------------------------------
    # Saving methods
    #--------------------------------------------------------------------------

    def save_metadata(self, name, values):
        """Save a dictionary {cluster_id: value} with cluster metadata in
        a TSV file."""
        path = self.dir_path / ('cluster_%s.tsv' % name)
        logger.debug("Save cluster metadata to `%s`.", path)
        # Remove empty values.
        save_metadata(
            path, name, {c: v for c, v in values.items() if v is not None})

    def save_spike_clusters(self, spike_clusters):
        """Save the spike clusters."""
        path = self._find_path('spike_clusters.npy', 'spikes.clusters.npy', multiple_ok=False)
        logger.debug("Save spike clusters to `%s`.", path)
        np.save(path, spike_clusters)

    def save_spikes_subset_waveforms(self, max_n_spikes_per_template=None, max_n_channels=None,
                                     sample2unit=1.):
        if self.traces is None:
            logger.warning(
                "Spike waveforms could not be extracted as the raw data file is not available.")
            return

        n_chunks_kept = 20  # TODO: better choice
        nst = max_n_spikes_per_template
        nc = max_n_channels or self.n_closest_channels
        nc = max(nc, self.n_closest_channels)

        assert nst > 0
        assert nc > 0

        path = self.dir_path / '_phy_spikes_subset.waveforms.npy'
        path_spikes = self.dir_path / '_phy_spikes_subset.spikes.npy'
        path_channels = self.dir_path / '_phy_spikes_subset.channels.npy'

        # Subselection of spikes.
        spt = _spikes_per_cluster(self.spike_templates)
        template_ids = sorted(spt.keys())
        ss = SpikeSelector(
            get_spikes_per_cluster=lambda cl: spt.get(cl, np.array([], dtype=np.int64)),
            spike_times=self.spike_samples, chunk_bounds=self.traces.chunk_bounds,
            n_chunks_kept=n_chunks_kept)
        spike_ids = ss(max_n_spikes_per_template, template_ids, subset_chunks=True)

        # Save the spike ids.
        ns = len(spike_ids)
        logger.debug("Saving spike waveforms: %d spikes.", ns)
        np.save(path_spikes, spike_ids)

        # Save the spike channels.
        best_channels = np.vstack([
            self._template_n_channels(t, nc) for t in range(self.n_templates)]).astype(np.int32)
        assert best_channels.ndim == 2
        assert best_channels.shape[0] == self.n_templates
        spike_channels = best_channels[self.spike_templates[spike_ids], :]
        assert spike_channels.shape == (ns, nc)
        logger.debug("Saving spike waveforms: spike channels.")
        np.save(path_channels, spike_channels)

        # Extract waveforms from the raw data on a chunk by chunk basis.
        export_waveforms(
            path, self.traces, self.spike_samples[spike_ids], spike_channels,
            n_samples_waveforms=self.n_samples_waveforms, sample2unit=sample2unit)

        # Reload spike waveforms.
        self.spike_waveforms = self._load_spike_waveforms()

    def close(self):
        """Close all memmapped files."""
        for k, v in sorted(self.__dict__.items(), key=itemgetter(0)):
            _close_memmap(k, v)


def _make_abs_path(p, dir_path):
    p = Path(p)
    if not op.isabs(p):
        p = dir_path / p
    if not p.exists():
        logger.warning("File %s does not exist.", p)
    return p


def get_template_params(params_path):
    """Get a dictionary of parameters from a `params.py` file."""
    params_path = Path(params_path)

    params = read_python(params_path)
    params['dtype'] = np.dtype(params['dtype'])

    if 'dir_path' not in params:
        params['dir_path'] = params_path.parent
    params['dir_path'] = Path(params['dir_path'])
    assert params['dir_path'].is_dir()
    assert params['dir_path'].exists()

    if isinstance(params['dat_path'], str):
        params['dat_path'] = [params['dat_path']]
    params['dat_path'] = [_make_abs_path(_, params['dir_path']) for _ in params['dat_path']]
    return params


def load_model(params_path):
    """Return a TemplateModel instance from a path to a `params.py` file."""
    return TemplateModel(**get_template_params(params_path))<|MERGE_RESOLUTION|>--- conflicted
+++ resolved
@@ -239,11 +239,7 @@
     return features
 
 
-<<<<<<< HEAD
-#-----------------------------------------------------------------------------
-=======
 #------------------------------------------------------------------------------
->>>>>>> 3e4dfb9b
 # I/O util functions
 #------------------------------------------------------------------------------
 
@@ -1042,13 +1038,8 @@
         # if PC features are provided, compute the depth as the weighted sum of coordinates
         nbatch = 50000
         c = 0
-<<<<<<< HEAD
         spikes_depths = np.zeros_like(self.spike_times) * np.nan
         nspi = spikes_depths.shape[0]
-=======
-        spike_depths = np.zeros_like(self.spike_times)
-        nspi = spike_depths.shape[0]
->>>>>>> 3e4dfb9b
         if self.sparse_features is None or self.sparse_features.data.shape[0] != self.n_spikes:
             return None
         while True:
